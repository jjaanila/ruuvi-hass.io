import datetime
import logging
import time
import collections

import voluptuous as vol

from homeassistant.components.sensor import PLATFORM_SCHEMA
from homeassistant.const import TEMP_CELSIUS, PERCENTAGE, PRESSURE_HPA
from homeassistant.helpers.entity import Entity
from homeassistant.helpers.event import call_later
from homeassistant.util import dt
import homeassistant.helpers.config_validation as cv
from homeassistant.const import (
    CONF_FORCE_UPDATE, CONF_MONITORED_CONDITIONS,
    CONF_NAME, CONF_MAC, CONF_SENSORS
)

from simple_ruuvitag.ruuvi import RuuviTagClient

_LOGGER = logging.getLogger(__name__)

CONF_ADAPTER = 'adapter'

# In Ruuvi ble this defaults to hci0, so let's ruuvi decide on defaults
# https://github.com/ttu/ruuvitag-sensor/blob/master/ruuvitag_sensor/ble_communication.py#L51
DEFAULT_ADAPTER = '' 
DEFAULT_FORCE_UPDATE = False
DEFAULT_NAME = 'RuuviTag'

MILI_G = "cm/s2"
MILI_VOLT = "mV"

# Sensor types are defined like: Name, units
SENSOR_TYPES = {
    'temperature': ['Temperature', TEMP_CELSIUS],
    'humidity': ['Humidity', PERCENTAGE],
    'pressure': ['Pressure', PRESSURE_HPA],
    'acceleration': ['Acceleration', MILI_G],
    'acceleration_x': ['X Acceleration', MILI_G],
    'acceleration_y': ['Y Acceleration', MILI_G],
    'acceleration_z': ['Z Acceleration', MILI_G],
    'battery': ['Battery voltage', MILI_VOLT],
    'movement_counter': ['Movement counter', 'count'],
}

PLATFORM_SCHEMA = PLATFORM_SCHEMA.extend(
    {
        vol.Required(CONF_SENSORS): vol.All(
                cv.ensure_list,
                [
                    vol.Schema(
                        {
                            vol.Required(CONF_MAC): cv.string,
                            vol.Optional(CONF_NAME, default=DEFAULT_NAME): cv.string,
                            vol.Optional(
                                CONF_MONITORED_CONDITIONS,
                                default=list(SENSOR_TYPES)): vol.All(
                                    cv.ensure_list,
                                    [vol.In(SENSOR_TYPES)]),
                        }
                    )
                ],
        ),
        vol.Optional(CONF_ADAPTER, default=DEFAULT_ADAPTER): cv.string,
    }
)

EXPIRE_AFTER = 5*60

def setup_platform(hass, config, add_devices, discovery_info = None):
    mac_addresses = [resource[CONF_MAC].upper() for resource in config[CONF_SENSORS]]
    if not isinstance(mac_addresses, list):
        mac_addresses = [mac_addresses]

    devs = []

    for resource in config[CONF_SENSORS]:
        mac_address = resource[CONF_MAC].upper()
        name = resource.get(CONF_NAME, mac_address)
        for condition in resource[CONF_MONITORED_CONDITIONS]:
            devs.append(RuuviSensor(hass, mac_address, name, condition))
    add_devices(devs)
    RuuviSubscriber(config.get(CONF_ADAPTER), devs).start()

class RuuviSubscriber(object):
    """
    Subscribes to a set of Ruuvi tags and update Hass sensors whenever a
    new value is received.
    """
    
    def __init__(self, adapter, sensors):
        self.adapter = adapter
        self.sensors = sensors
        self.sensors_dict = None

    def start(self):
        self.sensors_dict = collections.defaultdict(list)
        for sensor in self.sensors:
            self.sensors_dict[sensor.mac_address].append(sensor)

        self.client = RuuviTagClient(
            callback=self.handle_callback,
            mac_addresses=list(self.sensors_dict.keys()),
            bt_device=self.adapter)
        _LOGGER.info(f"Starting ruuvi client")
        self.client.start()

    def handle_callback(self, mac_address, data):
        sensors = self.sensors_dict[mac_address]
        tag_name = sensors[0].tag_name if sensors else None
        _LOGGER.debug(f"Data from {mac_address} ({tag_name}): {data}")

        if data is None:
            return

        for sensor in sensors:
            if sensor.sensor_type in data.keys():
                sensor.set_state(data[sensor.sensor_type])

class RuuviSensor(Entity):
    def __init__(self, hass, mac_address, tag_name, sensor_type):
        self.hass = hass
        self.mac_address = mac_address
        self.tag_name = tag_name
        self.sensor_type = sensor_type
        self._state = None

    @property
    def name(self):
        return f"{self.tag_name} {self.sensor_type}"

    @property
    def should_poll(self):
        return False

    @property
    def state(self):
        return self._state

    @property
    def unit_of_measurement(self):
        return SENSOR_TYPES[self.sensor_type][1]

    def set_state(self, state):
        self._state = state
        self.update_time = dt.utcnow()
        _LOGGER.debug(f"Updated {self.update_time} {self.name}: {self.state}")
<<<<<<< HEAD
        self.schedule_update_ha_state()
=======
        self.schedule_update_ha_state()
        call_later(self.hass, EXPIRE_AFTER, self.expire_state_if_old)

    def expire_state_if_old(self, delay):
        state_age_seconds = (dt.utcnow() - self.update_time) / datetime.timedelta(seconds=1)
        if state_age_seconds >= EXPIRE_AFTER:
            _LOGGER.debug(f"{self.name}: Expire state due to age")
            self._state = None
            self.schedule_update_ha_state()
>>>>>>> 05d6ea9e
<|MERGE_RESOLUTION|>--- conflicted
+++ resolved
@@ -146,16 +146,4 @@
         self._state = state
         self.update_time = dt.utcnow()
         _LOGGER.debug(f"Updated {self.update_time} {self.name}: {self.state}")
-<<<<<<< HEAD
         self.schedule_update_ha_state()
-=======
-        self.schedule_update_ha_state()
-        call_later(self.hass, EXPIRE_AFTER, self.expire_state_if_old)
-
-    def expire_state_if_old(self, delay):
-        state_age_seconds = (dt.utcnow() - self.update_time) / datetime.timedelta(seconds=1)
-        if state_age_seconds >= EXPIRE_AFTER:
-            _LOGGER.debug(f"{self.name}: Expire state due to age")
-            self._state = None
-            self.schedule_update_ha_state()
->>>>>>> 05d6ea9e
